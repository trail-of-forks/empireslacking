--- conflicted
+++ resolved
@@ -300,18 +300,10 @@
     });
   }
 
-<<<<<<< HEAD
-  if (!iframe) {
-    css.add('p.signin', {
-      'padding': '1rem 0 1rem',
-      'font-size': '1.1rem'
-    });
-=======
   css.add('p.signin', {
-    'padding': '10px 0 10px',
-    'font-size': '11px'
-  });
->>>>>>> 00aec7ee
+    'padding': '1rem 0 1rem',
+    'font-size': '1.1rem'
+  });
 
   css.add('p.signin a', {
     'color': pink,
